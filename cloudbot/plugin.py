import asyncio
import importlib
import inspect
import logging
import sys
import time
import warnings
from collections import defaultdict
from functools import partial
from itertools import chain
from operator import attrgetter
from pathlib import Path
from weakref import WeakValueDictionary

import sqlalchemy

from cloudbot.event import Event, PostHookEvent
from cloudbot.hook import get_hooks
from cloudbot.hooks.actions import Action
from cloudbot.hooks.basic import BaseHook
from cloudbot.hooks.priority import Priority
from cloudbot.hooks.types import HookTypes
from cloudbot.util import database, async_util
from cloudbot.util.async_util import run_func_with_args

logger = logging.getLogger("cloudbot")


def find_hooks(parent, module):
    """
    :type parent: Plugin
    :type module: object
    :rtype: dict
    """
    # set the loaded flag
    module._cloudbot_loaded = True
    hooks = defaultdict(list)
    for name, func in module.__dict__.items():
        try:
            func_hooks = get_hooks(func)
        except AttributeError:
            continue

        if not isinstance(func_hooks, dict):
            continue

        for hook_type, func_hook in func_hooks.items():  # type: str, BaseHook
            hooks[hook_type].append(func_hook.make_full_hook(parent))

    return hooks


def find_tables(code):
    """
    :type code: object
    :rtype: list[sqlalchemy.Table]
    """
    tables = []
    for name, obj in code.__dict__.items():
        if isinstance(obj, sqlalchemy.Table) and obj.metadata == database.metadata:
            # if it's a Table, and it's using our metadata, append it to the list
            tables.append(obj)

    return tables


class PluginManager:
    """
    PluginManager is the core of CloudBot plugin loading.

    PluginManager loads Plugins, and adds their Hooks to easy-access dicts/lists.

    Each Plugin represents a file, and loads hooks onto itself using find_hooks.

    Plugins are the lowest level of abstraction in this class. There are four different plugin types:
    - CommandPlugin is for bot commands
    - RawPlugin hooks onto irc_raw irc lines
    - RegexPlugin loads a regex parameter, and executes on irc lines which match the regex
    - SievePlugin is a catch-all sieve, which all other plugins go through before being executed.

    :type bot: cloudbot.bot.CloudBot
    :type plugins: dict[str, Plugin]
    :type commands: dict[str, CommandHook]
    :type raw_triggers: dict[str, list[RawHook]]
    :type catch_all_triggers: list[RawHook]
    :type event_type_hooks: dict[cloudbot.event.EventType, list[EventHook]]
    :type regex_hooks: list[(re.__Regex, RegexHook)]
    :type sieves: list[SieveHook]
    """

    def __init__(self, bot):
        """
        Creates a new PluginManager. You generally only need to do this from inside cloudbot.bot.CloudBot
        :type bot: cloudbot.bot.CloudBot
        """
        self.bot = bot

        self.plugins = {}
        self._plugin_name_map = WeakValueDictionary()
        self.commands = {}
        self.raw_triggers = {}
        self.catch_all_triggers = []
        self.event_type_hooks = {}
        self.regex_hooks = []
        self.sieves = []
        self.cap_hooks = {"on_available": defaultdict(list), "on_ack": defaultdict(list)}
        self.connect_hooks = []
        self.out_sieves = []
        self.hook_hooks = defaultdict(list)
        self.perm_hooks = defaultdict(list)

        self.hook_queue = asyncio.Queue()

        self.running = False

        self._worker = None

    @asyncio.coroutine
    def start(self):
        self.running = True
        self._worker = async_util.wrap_future(self.do_loop())

    @asyncio.coroutine
    def shutdown(self):
        self.running = False
        self.hook_queue.put_nowait(None)

        if self._worker:
            yield from self._worker

    @asyncio.coroutine
    def do_loop(self):
        while self.bot.running:
            task = yield from self.hook_queue.get()
            if task is None:
                continue

            _hook, event = task
            async_util.wrap_future(self.launch(_hook, event))
            self.hook_queue.task_done()
            yield from asyncio.sleep(0)

    def find_plugin(self, title):
        """
        Finds a loaded plugin and returns its Plugin object
        :param title: the title of the plugin to find
        :return: The Plugin object if it exists, otherwise None
        """
        return self._plugin_name_map.get(title)

    @asyncio.coroutine
    def load_all(self, plugin_dir):
        """
        Load a plugin from each *.py file in the given directory.

        Won't load any plugins listed in "disabled_plugins".

        :type plugin_dir: str | Path
        """
        plugin_dir = Path(plugin_dir)
        # Load all .py files in the plugins directory and any subdirectory
        # But ignore files starting with _
        path_list = plugin_dir.rglob("[!_]*.py")
        # Load plugins asynchronously :O
        yield from asyncio.gather(*[self.load_plugin(path) for path in path_list], loop=self.bot.loop)

    @asyncio.coroutine
    def unload_all(self):
        yield from asyncio.gather(
            *[self.unload_plugin(path) for path in self.plugins.keys()], loop=self.bot.loop
        )

    @asyncio.coroutine
    def load_plugin(self, path):
        """
        Loads a plugin from the given path and plugin object, then registers all hooks from that plugin.

        Won't load any plugins listed in "disabled_plugins".

        :type path: str | Path
        """

        path = Path(path)
        file_path = path.resolve()
        file_name = file_path.name
        # Resolve the path relative to the current directory
        plugin_path = file_path.relative_to(self.bot.base_dir)
        title = '.'.join(plugin_path.parts[1:]).rsplit('.', 1)[0]

        if "plugin_loading" in self.bot.config:
            pl = self.bot.config.get("plugin_loading")

            if pl.get("use_whitelist", False):
                if title not in pl.get("whitelist", []):
                    logger.info('Not loading plugin module "{}": plugin not whitelisted'.format(title))
                    return
            else:
                if title in pl.get("blacklist", []):
                    logger.info('Not loading plugin module "{}": plugin blacklisted'.format(title))
                    return

        # make sure to unload the previously loaded plugin from this path, if it was loaded.
        if str(file_path) in self.plugins:
            yield from self.unload_plugin(file_path)

        module_name = "plugins.{}".format(title)
        try:
            plugin_module = importlib.import_module(module_name)
            # if this plugin was loaded before, reload it
            if hasattr(plugin_module, "_cloudbot_loaded"):
                importlib.reload(plugin_module)
        except Exception:
            logger.exception("Error loading {}:".format(title))
            return

        # create the plugin
        plugin = Plugin(str(file_path), file_name, title, plugin_module)

        # proceed to register hooks

        # create database tables
        yield from plugin.create_tables(self.bot)

        # run on_start hooks
        for on_start_hook in plugin.hooks[HookTypes.ONSTART.type]:
            success = yield from self.launch(on_start_hook, Event(bot=self.bot, hook=on_start_hook))
            if not success:
                logger.warning("Not registering hooks from plugin {}: on_start hook errored".format(plugin.title))

                # unregister databases
                plugin.unregister_tables(self.bot)
                return

        self.plugins[plugin.file_path] = plugin
        self._plugin_name_map[plugin.title] = plugin

        for hooks in plugin.hooks.values():
            for _hook in hooks:
                _hook.register(self)

        # Sort hooks
        self.regex_hooks.sort(key=lambda x: x[1].priority)
        dicts_of_lists_of_hooks = (self.event_type_hooks, self.raw_triggers, self.perm_hooks, self.hook_hooks)
        lists_of_hooks = [self.catch_all_triggers, self.sieves, self.connect_hooks, self.out_sieves]
        lists_of_hooks.extend(chain.from_iterable(d.values() for d in dicts_of_lists_of_hooks))

        for lst in lists_of_hooks:
            lst.sort(key=attrgetter("priority"))

        # we don't need this anymore
        del plugin.hooks[HookTypes.ONSTART.type]

    @asyncio.coroutine
    def unload_plugin(self, path):
        """
        Unloads the plugin from the given path, unregistering all hooks from the plugin.

        Returns True if the plugin was unloaded, False if the plugin wasn't loaded in the first place.

        :type path: str | Path
        :rtype: bool
        """
        path = Path(path)
        file_path = path.resolve()

        # make sure this plugin is actually loaded
        if str(file_path) not in self.plugins:
            return False

        # get the loaded plugin
        plugin = self.plugins[str(file_path)]

        for hooks in plugin.hooks.values():
            for _hook in hooks:
                _hook.unregister(self)

        # Run on_stop hooks
        for on_stop_hook in plugin.hooks[HookTypes.ONSTOP.type]:
            event = Event(bot=self.bot, hook=on_stop_hook)
            yield from self.launch(on_stop_hook, event)

        # unregister databases
        plugin.unregister_tables(self.bot)

        task_count = len(plugin.tasks)
        if task_count > 0:
            logger.debug("Cancelling running tasks in %s", plugin.title)
            for task in plugin.tasks:
                task.cancel()

            logger.info("Cancelled %d tasks from %s", task_count, plugin.title)

        # remove last reference to plugin
        del self.plugins[plugin.file_path]

        if self.bot.config.get("logging", {}).get("show_plugin_loading", True):
            logger.info("Unloaded all plugins from {}".format(plugin.title))

        return True

    def _log_hook(self, hook):
        """
        Logs registering a given hook

        :type hook: Hook
        """
        if self.bot.config.get("logging", {}).get("show_plugin_loading", True):
            logger.info("Loaded {}".format(hook))
            logger.debug("Loaded {}".format(repr(hook)))

    @asyncio.coroutine
    def internal_launch(self, hook, event):
        """
        Launches a hook with the data from [event]
        :param hook: The hook to launch
        :param event: The event providing data for the hook
        :return: a tuple of (ok, result) where ok is a boolean that determines if the hook ran without error and result is the result from the hook
        """
        coro = run_func_with_args(self.bot.loop, hook.function, event)

        task = async_util.wrap_future(coro)
        hook.plugin.tasks.append(task)
        try:
            out = yield from task
            ok = True
        except Exception:
            logger.exception("Error in hook {}".format(hook.description))
            ok = False
            out = sys.exc_info()

        hook.plugin.tasks.remove(task)

        return ok, out

    @asyncio.coroutine
    def _wrap_and_run(self, hook, event):
        ok, out = yield from self.internal_launch(hook, event)
        result, error = None, None
        if ok is True:
            result = out
        else:
            error = out

        post_event = partial(
            PostHookEvent, launched_hook=hook, launched_event=event, bot=event.bot,
            conn=event.conn, result=result, error=error
        )
        for post_hook in self.hook_hooks["post"]:
            success, res = yield from self.internal_launch(post_hook, post_event(hook=post_hook))
            if success and res is False:
                break

        return ok, out

    @asyncio.coroutine
    def _execute_hook(self, hook, event):
        """
        Runs the specific hook with the given bot and event.

        Returns False if the hook errored, True otherwise.

        :type hook: cloudbot.plugin.Hook
        :type event: cloudbot.event.Event
        :rtype: bool
        """
        ok, out = yield from self._wrap_and_run(hook, event)

        return ok

    @asyncio.coroutine
    def _sieve(self, sieve, event):
        """
        :type sieve: cloudbot.plugin.Hook
        :type event: cloudbot.event.Event
        :rtype: cloudbot.event.Event
        """
        ok, out = yield from self._wrap_and_run(sieve, event)

        return out if ok else None

    @asyncio.coroutine
    def _start_periodic(self, hook):
        interval = hook.interval
        initial_interval = hook.initial_interval
        yield from asyncio.sleep(initial_interval)

        while True:
            event = Event(bot=self.bot, hook=hook)
            yield from self.launch(hook, event)
            yield from asyncio.sleep(interval)

    @asyncio.coroutine
    def launch_with_sieves(self, hook, event):
        """
<<<<<<< HEAD
        Dispatch a given event to a given hook using a given bot object.

        Returns False if the hook didn't run successfully, and True if it ran successfully.

        :type event: cloudbot.event.Event
        :type hook: cloudbot.plugin.Hook
        :rtype: bool
        """

        if event.hook is not hook:
            raise ValueError("Can not launch {!r} with {!r}, hook objects differ.".format(hook, event))

        # we don't need sieves on on_start hooks.
        if hook.type not in (HookTypes.ONSTART.type, HookTypes.ONSTOP.type, HookTypes.PERIODIC.type):
=======
        :type event: cloudbot.event.Event | cloudbot.event.CommandEvent
        :type hook: cloudbot.plugin.Hook | cloudbot.plugin.CommandHook
        :rtype: bool
        """
        if hook.type not in ("on_start", "on_stop", "periodic"):  # we don't need sieves on on_start hooks.
>>>>>>> 2dd84e29
            for sieve in self.bot.plugin_manager.sieves:
                event = yield from self._sieve(sieve, event)
                if event is None:
                    return False

        return (yield from self._execute_hook(hook, event))

    @asyncio.coroutine
    def launch(self, hook, event):
        """
        Dispatch a given event to a given hook using a given bot object.

        Returns False if the hook didn't run successfully, and True if it ran successfully.

        :type event: cloudbot.event.Event | cloudbot.event.CommandEvent
        :type hook: cloudbot.plugin.Hook | cloudbot.plugin.CommandHook
        :rtype: bool
        """

        if hook.single_thread:
            # There should only be one running instance of this hook, so let's wait for the last event to be processed
            # before starting this one.
            with (yield from hook.lock):
                result = yield from self.launch_with_sieves(hook, event)
        else:
            # Run the plugin with the message, and wait for it to finish
            result = yield from self.launch_with_sieves(hook, event)

        # Return the result
        return result


class Plugin:
    """
    Each Plugin represents a plugin file, and contains loaded hooks.

    :type file_path: str
    :type file_name: str
    :type title: str
    :type hooks: dict
    :type tables: list[sqlalchemy.Table]
    """

    def __init__(self, filepath, filename, title, code):
        """
        :type filepath: str
        :type filename: str
        :type code: object
        """
        self.tasks = []
        self.file_path = filepath
        self.file_name = filename
        self.title = title
        self.hooks = find_hooks(self, code)
        # we need to find tables for each plugin so that they can be unloaded from the global metadata when the
        # plugin is reloaded
        self.tables = find_tables(code)
        # Keep a reference to this in case another plugin needs to access it
        self.code = code

    @asyncio.coroutine
    def create_tables(self, bot):
        """
        Creates all sqlalchemy Tables that are registered in this plugin

        :type bot: cloudbot.bot.CloudBot
        """
        if self.tables:
            # if there are any tables

            logger.info("Registering tables for {}".format(self.title))

            for table in self.tables:
                if not (yield from bot.loop.run_in_executor(None, table.exists, bot.db_engine)):
                    yield from bot.loop.run_in_executor(None, table.create, bot.db_engine)

    def unregister_tables(self, bot):
        """
        Unregisters all sqlalchemy Tables registered to the global metadata by this plugin
        :type bot: cloudbot.bot.CloudBot
        """
        if self.tables:
            # if there are any tables
            logger.info("Unregistering tables for {}".format(self.title))

            for table in self.tables:
                bot.db_metadata.remove(table)


class Hook:
    """
    Each hook is specific to one function. This class is never used by itself, rather extended.

    :type type; str
    :type plugin: Plugin
    :type function: callable
    :type function_name: str
    :type required_args: list[str]
    :type threaded: bool
    :type permissions: list[str]
    :type single_thread: bool
    """

    def __init__(self, _type, plugin, func_hook):
        """
        :type _type: str
        :type plugin: Plugin
        :type func_hook: hook._Hook
        """
        self.type = _type
        self.plugin = plugin
        self.function = func_hook.function
        self.function_name = self.function.__name__

        sig = inspect.signature(self.function)

        # don't process args starting with "_"
        self.required_args = [arg for arg in sig.parameters.keys() if not arg.startswith('_')]
        if sys.version_info < (3, 7, 0):
            if "async" in self.required_args:
                logger.warning("Use of deprecated function 'async' in %s", self.description)
                time.sleep(1)
                warnings.warn(
                    "event.async() is deprecated, use event.async_call() instead.",
                    DeprecationWarning, stacklevel=2
                )

        if asyncio.iscoroutine(self.function) or asyncio.iscoroutinefunction(self.function):
            self.threaded = False
        else:
            self.threaded = True

        self.permissions = func_hook.kwargs.pop("permissions", [])
        self.single_thread = func_hook.kwargs.pop("singlethread", False)
        self.action = func_hook.kwargs.pop("action", Action.CONTINUE)
        self.priority = func_hook.kwargs.pop("priority", Priority.NORMAL)

        if self.single_thread:
            self.lock = func_hook.kwargs.pop("lock", asyncio.Lock())
        else:
            self.lock = None

        clients = func_hook.kwargs.pop("clients", [])

        if isinstance(clients, str):
            clients = [clients]

        self.clients = clients

        if func_hook.kwargs:
            # we should have popped all the args, so warn if there are any left
            logger.warning("Ignoring extra args {} from {}".format(func_hook.kwargs, self.description))

    @property
    def description(self):
        return "{}:{}".format(self.plugin.title, self.function_name)

    def __repr__(self):
        return "type: {}, plugin: {}, permissions: {}, single_thread: {}, threaded: {}".format(
            self.type, self.plugin.title, self.permissions, self.single_thread, self.threaded
        )


class CommandHook(Hook):
    """
    :type name: str
    :type aliases: list[str]
    :type doc: str
    :type auto_help: bool
    """

    def __init__(self, plugin, cmd_hook):
        """
        :type plugin: Plugin
        :type cmd_hook: cloudbot.util.hook._CommandHook
        """
        self.auto_help = cmd_hook.kwargs.pop("autohelp", True)

        self.name = cmd_hook.main_alias.lower()
        self.aliases = [alias.lower() for alias in cmd_hook.aliases]  # turn the set into a list
        self.aliases.remove(self.name)
        self.aliases.insert(0, self.name)  # make sure the name, or 'main alias' is in position 0
        self.doc = cmd_hook.doc

        super().__init__("command", plugin, cmd_hook)

    def __repr__(self):
        return "Command[name: {}, aliases: {}, {}]".format(self.name, self.aliases[1:], Hook.__repr__(self))

    def __str__(self):
        return "command {} from {}".format("/".join(self.aliases), self.plugin.file_name)


class RegexHook(Hook):
    """
    :type regexes: set[re.__Regex]
    """

    def __init__(self, plugin, regex_hook):
        """
        :type plugin: Plugin
        :type regex_hook: cloudbot.util.hook._RegexHook
        """
        self.run_on_cmd = regex_hook.kwargs.pop("run_on_cmd", False)
        self.only_no_match = regex_hook.kwargs.pop("only_no_match", False)

        self.regexes = regex_hook.regexes

        super().__init__("regex", plugin, regex_hook)

    def __repr__(self):
        return "Regex[regexes: [{}], {}]".format(", ".join(regex.pattern for regex in self.regexes),
                                                 Hook.__repr__(self))

    def __str__(self):
        return "regex {} from {}".format(self.function_name, self.plugin.file_name)


class PeriodicHook(Hook):
    """
    :type interval: int
    """

    def __init__(self, plugin, periodic_hook):
        """
        :type plugin: Plugin
        :type periodic_hook: cloudbot.util.hook._PeriodicHook
        """

        self.interval = periodic_hook.interval
        self.initial_interval = periodic_hook.kwargs.pop("initial_interval", self.interval)

        super().__init__("periodic", plugin, periodic_hook)

    def __repr__(self):
        return "Periodic[interval: [{}], {}]".format(self.interval, Hook.__repr__(self))

    def __str__(self):
        return "periodic hook ({} seconds) {} from {}".format(self.interval, self.function_name, self.plugin.file_name)


class RawHook(Hook):
    """
    :type triggers: set[str]
    """

    def __init__(self, plugin, irc_raw_hook):
        """
        :type plugin: Plugin
        :type irc_raw_hook: cloudbot.util.hook._RawHook
        """
        super().__init__("irc_raw", plugin, irc_raw_hook)

        self.triggers = irc_raw_hook.triggers

    def is_catch_all(self):
        return "*" in self.triggers

    def __repr__(self):
        return "Raw[triggers: {}, {}]".format(list(self.triggers), Hook.__repr__(self))

    def __str__(self):
        return "irc raw {} ({}) from {}".format(self.function_name, ",".join(self.triggers), self.plugin.file_name)


class SieveHook(Hook):
    def __init__(self, plugin, sieve_hook):
        """
        :type plugin: Plugin
        :type sieve_hook: cloudbot.util.hook._SieveHook
        """
        super().__init__("sieve", plugin, sieve_hook)

    def __repr__(self):
        return "Sieve[{}]".format(Hook.__repr__(self))

    def __str__(self):
        return "sieve {} from {}".format(self.function_name, self.plugin.file_name)


class EventHook(Hook):
    """
    :type types: set[cloudbot.event.EventType]
    """

    def __init__(self, plugin, event_hook):
        """
        :type plugin: Plugin
        :type event_hook: cloudbot.util.hook._EventHook
        """
        super().__init__("event", plugin, event_hook)

        self.types = event_hook.types

    def __repr__(self):
        return "Event[types: {}, {}]".format(list(self.types), Hook.__repr__(self))

    def __str__(self):
        return "event {} ({}) from {}".format(self.function_name, ",".join(str(t) for t in self.types),
                                              self.plugin.file_name)


class OnStartHook(Hook):
    def __init__(self, plugin, on_start_hook):
        """
        :type plugin: Plugin
        :type on_start_hook: cloudbot.util.hook._On_startHook
        """
        super().__init__("on_start", plugin, on_start_hook)

    def __repr__(self):
        return "On_start[{}]".format(Hook.__repr__(self))

    def __str__(self):
        return "on_start {} from {}".format(self.function_name, self.plugin.file_name)


class OnStopHook(Hook):
    def __init__(self, plugin, on_stop_hook):
        super().__init__("on_stop", plugin, on_stop_hook)

    def __repr__(self):
        return "On_stop[{}]".format(Hook.__repr__(self))

    def __str__(self):
        return "on_stop {} from {}".format(self.function_name, self.plugin.file_name)


class CapHook(Hook):
    def __init__(self, _type, plugin, base_hook):
        self.caps = base_hook.caps
        super().__init__("on_cap_{}".format(_type), plugin, base_hook)

    def __repr__(self):
        return "{name}[{caps} {base!r}]".format(name=self.type, caps=self.caps, base=super())

    def __str__(self):
        return "{name} {func} from {file}".format(name=self.type, func=self.function_name, file=self.plugin.file_name)


class OnCapAvaliableHook(CapHook):
    def __init__(self, plugin, base_hook):
        super().__init__("available", plugin, base_hook)


class OnCapAckHook(CapHook):
    def __init__(self, plugin, base_hook):
        super().__init__("ack", plugin, base_hook)


class OnConnectHook(Hook):
    def __init__(self, plugin, sieve_hook):
        """
        :type plugin: Plugin
        :type sieve_hook: cloudbot.util.hook._Hook
        """
        super().__init__("on_connect", plugin, sieve_hook)

    def __repr__(self):
        return "{name}[{base!r}]".format(name=self.type, base=super())

    def __str__(self):
        return "{name} {func} from {file}".format(name=self.type, func=self.function_name, file=self.plugin.file_name)


class IrcOutHook(Hook):
    def __init__(self, plugin, out_hook):
        super().__init__("irc_out", plugin, out_hook)

    def __repr__(self):
        return "Irc_Out[{}]".format(Hook.__repr__(self))

    def __str__(self):
        return "irc_out {} from {}".format(self.function_name, self.plugin.file_name)


class PostHookHook(Hook):
    def __init__(self, plugin, out_hook):
        super().__init__("post_hook", plugin, out_hook)

    def __repr__(self):
        return "Post_hook[{}]".format(Hook.__repr__(self))

    def __str__(self):
        return "post_hook {} from {}".format(self.function_name, self.plugin.file_name)<|MERGE_RESOLUTION|>--- conflicted
+++ resolved
@@ -392,13 +392,12 @@
     @asyncio.coroutine
     def launch_with_sieves(self, hook, event):
         """
-<<<<<<< HEAD
         Dispatch a given event to a given hook using a given bot object.
 
         Returns False if the hook didn't run successfully, and True if it ran successfully.
 
         :type event: cloudbot.event.Event
-        :type hook: cloudbot.plugin.Hook
+        :type hook: cloudbot.hooks.full.Hook
         :rtype: bool
         """
 
@@ -407,13 +406,6 @@
 
         # we don't need sieves on on_start hooks.
         if hook.type not in (HookTypes.ONSTART.type, HookTypes.ONSTOP.type, HookTypes.PERIODIC.type):
-=======
-        :type event: cloudbot.event.Event | cloudbot.event.CommandEvent
-        :type hook: cloudbot.plugin.Hook | cloudbot.plugin.CommandHook
-        :rtype: bool
-        """
-        if hook.type not in ("on_start", "on_stop", "periodic"):  # we don't need sieves on on_start hooks.
->>>>>>> 2dd84e29
             for sieve in self.bot.plugin_manager.sieves:
                 event = yield from self._sieve(sieve, event)
                 if event is None:
@@ -428,8 +420,8 @@
 
         Returns False if the hook didn't run successfully, and True if it ran successfully.
 
-        :type event: cloudbot.event.Event | cloudbot.event.CommandEvent
-        :type hook: cloudbot.plugin.Hook | cloudbot.plugin.CommandHook
+        :type event: cloudbot.event.Event
+        :type hook: cloudbot.hooks.full.Hook
         :rtype: bool
         """
 
@@ -500,302 +492,4 @@
             logger.info("Unregistering tables for {}".format(self.title))
 
             for table in self.tables:
-                bot.db_metadata.remove(table)
-
-
-class Hook:
-    """
-    Each hook is specific to one function. This class is never used by itself, rather extended.
-
-    :type type; str
-    :type plugin: Plugin
-    :type function: callable
-    :type function_name: str
-    :type required_args: list[str]
-    :type threaded: bool
-    :type permissions: list[str]
-    :type single_thread: bool
-    """
-
-    def __init__(self, _type, plugin, func_hook):
-        """
-        :type _type: str
-        :type plugin: Plugin
-        :type func_hook: hook._Hook
-        """
-        self.type = _type
-        self.plugin = plugin
-        self.function = func_hook.function
-        self.function_name = self.function.__name__
-
-        sig = inspect.signature(self.function)
-
-        # don't process args starting with "_"
-        self.required_args = [arg for arg in sig.parameters.keys() if not arg.startswith('_')]
-        if sys.version_info < (3, 7, 0):
-            if "async" in self.required_args:
-                logger.warning("Use of deprecated function 'async' in %s", self.description)
-                time.sleep(1)
-                warnings.warn(
-                    "event.async() is deprecated, use event.async_call() instead.",
-                    DeprecationWarning, stacklevel=2
-                )
-
-        if asyncio.iscoroutine(self.function) or asyncio.iscoroutinefunction(self.function):
-            self.threaded = False
-        else:
-            self.threaded = True
-
-        self.permissions = func_hook.kwargs.pop("permissions", [])
-        self.single_thread = func_hook.kwargs.pop("singlethread", False)
-        self.action = func_hook.kwargs.pop("action", Action.CONTINUE)
-        self.priority = func_hook.kwargs.pop("priority", Priority.NORMAL)
-
-        if self.single_thread:
-            self.lock = func_hook.kwargs.pop("lock", asyncio.Lock())
-        else:
-            self.lock = None
-
-        clients = func_hook.kwargs.pop("clients", [])
-
-        if isinstance(clients, str):
-            clients = [clients]
-
-        self.clients = clients
-
-        if func_hook.kwargs:
-            # we should have popped all the args, so warn if there are any left
-            logger.warning("Ignoring extra args {} from {}".format(func_hook.kwargs, self.description))
-
-    @property
-    def description(self):
-        return "{}:{}".format(self.plugin.title, self.function_name)
-
-    def __repr__(self):
-        return "type: {}, plugin: {}, permissions: {}, single_thread: {}, threaded: {}".format(
-            self.type, self.plugin.title, self.permissions, self.single_thread, self.threaded
-        )
-
-
-class CommandHook(Hook):
-    """
-    :type name: str
-    :type aliases: list[str]
-    :type doc: str
-    :type auto_help: bool
-    """
-
-    def __init__(self, plugin, cmd_hook):
-        """
-        :type plugin: Plugin
-        :type cmd_hook: cloudbot.util.hook._CommandHook
-        """
-        self.auto_help = cmd_hook.kwargs.pop("autohelp", True)
-
-        self.name = cmd_hook.main_alias.lower()
-        self.aliases = [alias.lower() for alias in cmd_hook.aliases]  # turn the set into a list
-        self.aliases.remove(self.name)
-        self.aliases.insert(0, self.name)  # make sure the name, or 'main alias' is in position 0
-        self.doc = cmd_hook.doc
-
-        super().__init__("command", plugin, cmd_hook)
-
-    def __repr__(self):
-        return "Command[name: {}, aliases: {}, {}]".format(self.name, self.aliases[1:], Hook.__repr__(self))
-
-    def __str__(self):
-        return "command {} from {}".format("/".join(self.aliases), self.plugin.file_name)
-
-
-class RegexHook(Hook):
-    """
-    :type regexes: set[re.__Regex]
-    """
-
-    def __init__(self, plugin, regex_hook):
-        """
-        :type plugin: Plugin
-        :type regex_hook: cloudbot.util.hook._RegexHook
-        """
-        self.run_on_cmd = regex_hook.kwargs.pop("run_on_cmd", False)
-        self.only_no_match = regex_hook.kwargs.pop("only_no_match", False)
-
-        self.regexes = regex_hook.regexes
-
-        super().__init__("regex", plugin, regex_hook)
-
-    def __repr__(self):
-        return "Regex[regexes: [{}], {}]".format(", ".join(regex.pattern for regex in self.regexes),
-                                                 Hook.__repr__(self))
-
-    def __str__(self):
-        return "regex {} from {}".format(self.function_name, self.plugin.file_name)
-
-
-class PeriodicHook(Hook):
-    """
-    :type interval: int
-    """
-
-    def __init__(self, plugin, periodic_hook):
-        """
-        :type plugin: Plugin
-        :type periodic_hook: cloudbot.util.hook._PeriodicHook
-        """
-
-        self.interval = periodic_hook.interval
-        self.initial_interval = periodic_hook.kwargs.pop("initial_interval", self.interval)
-
-        super().__init__("periodic", plugin, periodic_hook)
-
-    def __repr__(self):
-        return "Periodic[interval: [{}], {}]".format(self.interval, Hook.__repr__(self))
-
-    def __str__(self):
-        return "periodic hook ({} seconds) {} from {}".format(self.interval, self.function_name, self.plugin.file_name)
-
-
-class RawHook(Hook):
-    """
-    :type triggers: set[str]
-    """
-
-    def __init__(self, plugin, irc_raw_hook):
-        """
-        :type plugin: Plugin
-        :type irc_raw_hook: cloudbot.util.hook._RawHook
-        """
-        super().__init__("irc_raw", plugin, irc_raw_hook)
-
-        self.triggers = irc_raw_hook.triggers
-
-    def is_catch_all(self):
-        return "*" in self.triggers
-
-    def __repr__(self):
-        return "Raw[triggers: {}, {}]".format(list(self.triggers), Hook.__repr__(self))
-
-    def __str__(self):
-        return "irc raw {} ({}) from {}".format(self.function_name, ",".join(self.triggers), self.plugin.file_name)
-
-
-class SieveHook(Hook):
-    def __init__(self, plugin, sieve_hook):
-        """
-        :type plugin: Plugin
-        :type sieve_hook: cloudbot.util.hook._SieveHook
-        """
-        super().__init__("sieve", plugin, sieve_hook)
-
-    def __repr__(self):
-        return "Sieve[{}]".format(Hook.__repr__(self))
-
-    def __str__(self):
-        return "sieve {} from {}".format(self.function_name, self.plugin.file_name)
-
-
-class EventHook(Hook):
-    """
-    :type types: set[cloudbot.event.EventType]
-    """
-
-    def __init__(self, plugin, event_hook):
-        """
-        :type plugin: Plugin
-        :type event_hook: cloudbot.util.hook._EventHook
-        """
-        super().__init__("event", plugin, event_hook)
-
-        self.types = event_hook.types
-
-    def __repr__(self):
-        return "Event[types: {}, {}]".format(list(self.types), Hook.__repr__(self))
-
-    def __str__(self):
-        return "event {} ({}) from {}".format(self.function_name, ",".join(str(t) for t in self.types),
-                                              self.plugin.file_name)
-
-
-class OnStartHook(Hook):
-    def __init__(self, plugin, on_start_hook):
-        """
-        :type plugin: Plugin
-        :type on_start_hook: cloudbot.util.hook._On_startHook
-        """
-        super().__init__("on_start", plugin, on_start_hook)
-
-    def __repr__(self):
-        return "On_start[{}]".format(Hook.__repr__(self))
-
-    def __str__(self):
-        return "on_start {} from {}".format(self.function_name, self.plugin.file_name)
-
-
-class OnStopHook(Hook):
-    def __init__(self, plugin, on_stop_hook):
-        super().__init__("on_stop", plugin, on_stop_hook)
-
-    def __repr__(self):
-        return "On_stop[{}]".format(Hook.__repr__(self))
-
-    def __str__(self):
-        return "on_stop {} from {}".format(self.function_name, self.plugin.file_name)
-
-
-class CapHook(Hook):
-    def __init__(self, _type, plugin, base_hook):
-        self.caps = base_hook.caps
-        super().__init__("on_cap_{}".format(_type), plugin, base_hook)
-
-    def __repr__(self):
-        return "{name}[{caps} {base!r}]".format(name=self.type, caps=self.caps, base=super())
-
-    def __str__(self):
-        return "{name} {func} from {file}".format(name=self.type, func=self.function_name, file=self.plugin.file_name)
-
-
-class OnCapAvaliableHook(CapHook):
-    def __init__(self, plugin, base_hook):
-        super().__init__("available", plugin, base_hook)
-
-
-class OnCapAckHook(CapHook):
-    def __init__(self, plugin, base_hook):
-        super().__init__("ack", plugin, base_hook)
-
-
-class OnConnectHook(Hook):
-    def __init__(self, plugin, sieve_hook):
-        """
-        :type plugin: Plugin
-        :type sieve_hook: cloudbot.util.hook._Hook
-        """
-        super().__init__("on_connect", plugin, sieve_hook)
-
-    def __repr__(self):
-        return "{name}[{base!r}]".format(name=self.type, base=super())
-
-    def __str__(self):
-        return "{name} {func} from {file}".format(name=self.type, func=self.function_name, file=self.plugin.file_name)
-
-
-class IrcOutHook(Hook):
-    def __init__(self, plugin, out_hook):
-        super().__init__("irc_out", plugin, out_hook)
-
-    def __repr__(self):
-        return "Irc_Out[{}]".format(Hook.__repr__(self))
-
-    def __str__(self):
-        return "irc_out {} from {}".format(self.function_name, self.plugin.file_name)
-
-
-class PostHookHook(Hook):
-    def __init__(self, plugin, out_hook):
-        super().__init__("post_hook", plugin, out_hook)
-
-    def __repr__(self):
-        return "Post_hook[{}]".format(Hook.__repr__(self))
-
-    def __str__(self):
-        return "post_hook {} from {}".format(self.function_name, self.plugin.file_name)+                bot.db_metadata.remove(table)