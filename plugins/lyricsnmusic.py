--- conflicted
+++ resolved
@@ -7,13 +7,8 @@
 api_url = "http://api.lyricsnmusic.com/songs"
 
 @hook.command("lyrics")
-<<<<<<< HEAD
-def lyricsnmusic(text,bot):
+def lyricsnmusic(text, bot, reply):
     """<artist and/or song> - will fetch the first 150 characters of a song and a link to the full lyrics."""
-=======
-def lyricsnmusic(text, bot, reply):
-    """lyrics <artist and/or song> will fetch the first 150 characters of a song and a link to the full lyrics."""
->>>>>>> 55092d27
     api_key = bot.config.get("api_keys", {}).get("lyricsnmusic")
     params = {"api_key": api_key, "q": text}
     r = requests.get(api_url, params=params)
