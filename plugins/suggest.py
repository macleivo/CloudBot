import json
import requests

from cloudbot import hook
from cloudbot.util import formatting


@hook.command()
<<<<<<< HEAD
def suggest(text):
    """<phrase> - Gets suggested phrases for a google search"""
=======
def suggest(text, reply):
    """suggest <phrase> -- Gets suggested phrases for a google search"""
>>>>>>> 55092d27
    params = {'output': 'json', 'client': 'hp', 'q': text}

    try:
            request = requests.get('http://google.com/complete/search',
                                   params=params)
            request.raise_for_status()
    except (requests.exceptions.HTTPError, requests.exceptions.ConnectionError) as e:
        reply("Could not get suggestions: {}".format(e))
        raise

    page = request.text

    page_json = page.split('(', 1)[1][:-1]

    suggestions = json.loads(page_json)[1]
    suggestions = [suggestion[0] for suggestion in suggestions]

    if not suggestions:
        return 'No suggestions found.'

    out = formatting.strip_html(", ".join(suggestions))

    return formatting.truncate(out, 200)<|MERGE_RESOLUTION|>--- conflicted
+++ resolved
@@ -6,13 +6,8 @@
 
 
 @hook.command()
-<<<<<<< HEAD
-def suggest(text):
+def suggest(text, reply):
     """<phrase> - Gets suggested phrases for a google search"""
-=======
-def suggest(text, reply):
-    """suggest <phrase> -- Gets suggested phrases for a google search"""
->>>>>>> 55092d27
     params = {'output': 'json', 'client': 'hp', 'q': text}
 
     try:
