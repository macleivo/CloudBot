--- conflicted
+++ resolved
@@ -95,13 +95,8 @@
 
 
 @hook.command("steamid", "sid", "steamuser", "su")
-<<<<<<< HEAD
-def steamid(text):
+def steamid(text, reply):
     """<username> - gets the steam ID of <username>. Uses steamcommunity.com/id/<nickname>. """
-=======
-def steamid(text, reply):
-    """steamid <username> -- gets the steam ID of <username>. Uses steamcommunity.com/id/<nickname>. """
->>>>>>> 55092d27
 
     try:
         data = get_data(text)
