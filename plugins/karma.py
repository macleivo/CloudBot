--- conflicted
+++ resolved
@@ -38,10 +38,10 @@
 def allowed(db, nick, nick_vote):
     time_restriction = 3600
     db.execute("""DELETE FROM karma_voters WHERE ? - epoch >= 3600""",
-               (time.time(),))
+            (time.time(),))
     db.commit()
     check = db.execute("""SELECT epoch FROM karma_voters WHERE voter=? AND votee=?""",
-                       (nick.lower(), nick_vote.lower())).fetchone()
+            (nick.lower(), nick_vote.lower())).fetchone()
 
     if check:
         check = check[0]
@@ -53,7 +53,7 @@
             db.commit()
             return True, 0
         else:
-            return False, timesince.timeuntil(check, now=time.time() - time_restriction)
+            return False, timesince.timeuntil(check, now=time.time()-time_restriction)
     else:
         db.execute("""INSERT OR REPLACE INTO karma_voters(
                    voter,
@@ -68,9 +68,9 @@
 # karma_re = ('((\S+)(\+\+|\-\-))+', re.I)
 karma_re = ('(.+)(\+\+|\-\-)$', re.I)
 
-
 @hook.regex(*karma_re)
 def karma_add(match, nick='', chan='', db=None, notice=None):
+
     if not db_ready:
         db_init(db)
 
@@ -88,7 +88,7 @@
                        nick_vote,
                        up_karma,
                        down_karma,
-                       total_karma) values(?,?,?,?)""", (nick_vote.lower(), 0, 0, 0))
+                       total_karma) values(?,?,?,?)""", (nick_vote.lower(),0,0,0))
             up(db, nick_vote)
             notice("Gave {} 1 karma!".format(nick_vote))
         if match.group(2) == '--':
@@ -96,7 +96,7 @@
                        nick_vote,
                        up_karma,
                        down_karma,
-                       total_karma) values(?,?,?,?)""", (nick_vote.lower(), 0, 0, 0))
+                       total_karma) values(?,?,?,?)""", (nick_vote.lower(),0,0,0))
             down(db, nick_vote)
             notice("Took away 1 karma from {}.".format(nick_vote))
         else:
@@ -120,36 +120,12 @@
 
     nick_vote = inp
     out = db.execute("""SELECT * FROM karma WHERE nick_vote=?""",
-                     (nick_vote.lower(),)).fetchall()
+            (nick_vote.lower(),)).fetchall()
 
     if not out:
         return "That user has no karma."
     else:
         out = out[0]
-<<<<<<< HEAD
-        return "%s has \x02%s\x02 karma." % (nick_vote, out[1] - out[2])
+        return "{} has {} karma points.".format(nick_vote, out[1]-out[2])
 
-
-@hook.command('dk')
-@hook.command
-def dkarma(inp, nick='', chan='', db=None):
-    """k/karma <nick> -- returns karma stats for <nick> in epeen."""
-=======
-        return "{} has {} karma points.".format(nick_vote, out[1]-out[2])
->>>>>>> d5163a84
-
-    if not db_ready:
-        db_init(db)
-
-    if not chan.startswith('#'):
-        return
-
-    nick_vote = inp
-    out = db.execute("""SELECT * FROM karma WHERE nick_vote=?""",
-                     (nick_vote.lower(),)).fetchall()
-
-    if not out:
-        return "Vaginal karma detected."
-    else:
-        out = out[0]
-        return "{}'s epnis is \x02{}\x02cm long.".format(nick_vote, out[1] - out[2])+    return