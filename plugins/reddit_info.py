--- conflicted
+++ resolved
@@ -2,7 +2,6 @@
 from datetime import datetime
 
 import requests
-from bs4 import BeautifulSoup
 
 from cloudbot import hook
 from cloudbot.util import colors
@@ -60,13 +59,6 @@
 @hook.command("subs", "moderates", singlethread=True)
 def moderates(text, chan, conn):
     """This plugin prints the list of subreddits a user moderates listed in a reddit users profile. Private subreddits will not be listed."""
-<<<<<<< HEAD
-    #This command was written using concepts from FurCode http://github.com/FurCode.
-=======
-    global search_pages
-    search_pages[chan] = []
-    search_page_indexes[chan] = 0
->>>>>>> 9a67c268
     user = text
     r = requests.get(user_url.format(user) + "moderated_subreddits.json", headers=agent)
     if r.status_code != 200:
@@ -75,8 +67,7 @@
     data = r.json()
     subs = data['data']
     out = colors.parse("$(b){}$(b) moderates these public subreddits: ".format(user))
-<<<<<<< HEAD
-    pager = paginated_list(mod_list)
+    pager = paginated_list([sub['sr'] for sub in subs])
     search_pages[conn.name][chan.casefold()] = pager
     page = pager.next()
     if len(page) > 1:
@@ -84,17 +75,6 @@
 
     page[0] = out + page[0]
     return page
-=======
-    for sub in subs:
-        out += "{} \u2022 ".format(sub['sr'])
-
-    out = out[:-2]
-    out = smart_truncate(out)
-    if len(out.split('\n')) > 2:
-        out = two_lines(out, chan)
-        return "{}(page {}/{}) .moremod".format(out, search_page_indexes[chan] + 1, len(search_pages[chan]))
-    return out
->>>>>>> 9a67c268
 
 
 @hook.command("karma", "ruser", singlethread=True)
@@ -168,7 +148,7 @@
     url = subreddit_url + "about/moderators.json"
     r = requests.get(url.format(sub), headers=agent)
     if r.status_code != 200:
-        return statuscheck(r.status_code, 'r/'+sub)
+        return statuscheck(r.status_code, 'r/' + sub)
     data = r.json()
     moderators = []
     for mod in data['data']['children']:
@@ -190,7 +170,7 @@
     return page
 
 
-@hook.command("subinfo","subreddit", "sub", "rinfo", singlethread=True)
+@hook.command("subinfo", "subreddit", "sub", "rinfo", singlethread=True)
 def subinfo(text):
     """subinfo <subreddit> fetches information about the specified subreddit."""
     sub = text
@@ -201,7 +181,7 @@
     url = subreddit_url + "about.json"
     r = requests.get(url.format(sub), headers=agent)
     if r.status_code != 200:
-        return statuscheck(r.status_code, 'r/'+sub)
+        return statuscheck(r.status_code, 'r/' + sub)
     data = r.json()
     if data['kind'] == "Listing":
         return "It appears r/{} does not exist.".format(sub)
