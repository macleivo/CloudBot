import requests
from requests import HTTPError

from cloudbot import hook
from cloudbot.util import web

api_url = "https://translate.yandex.net/api/v1.5/tr.json/"

@hook.on_start()
def load_key(bot):
    global api_key, lang_dict, lang_dir
    api_key = bot.config.get("api_keys", {}).get("yandex_translate", None)
    url = api_url + "getLangs"
    params = {
        'key':api_key,
        'ui':'en'
    }
    r = requests.get(url, params=params)
    r.raise_for_status()
    data = r.json()
    lang_dict = dict((v, k) for k, v in data['langs'].items())
    lang_dir = data['dirs']

def check_code(code):
    """checks the return code for the calls to yandex"""
    codes = {
        401: 'Invalid API key.',
        402: 'This API key has been blocked',
        403: 'The daily limit for requests has been reached',
        404: 'The daily limit of translated text has been reached',
        413: 'The text exceeds the maximum',
        422: 'The text could not be translated',
        501: 'The specified translation direction is not supported'
    }
    out = ""
    try:
        out = codes[code]
    except LookupError:
        out = "The API returned an undocumented error."
    return out

@hook.command("langlist", "tlist", autohelp=False)
def list_langs(message):
    """- List the languages/codes that can be used to translate. Translation is powered by Yandex https://translate.yandex.com"""
    url = api_url + "getLangs"
    params = {
        'key':api_key,
        'ui':'en'
    }
    r = requests.get(url, params=params)
    r.raise_for_status()
    data = r.json()
    langs = data['langs']
    out = "Language Codes:"
    out += ",".join("\n{}-{}".format(key, value) for (key, value) in sorted(langs.items(), ))
    out += "\n\nTranslation directions:"
    out += ",".join("\n{}".format(code) for code in data['dirs'])
    paste = web.paste(out, ext="txt")
    return "Here is information on what I can translate as well as valid language codes. {}".format(paste)

@hook.command("tran", "translate")
<<<<<<< HEAD
def trans(text):
    """<language or language code> - text to translate. Translation is Powered by Yandex https://translate.yandex.com"""
    inp = text.split(' ',1)
    lang = inp[0].replace(':','')
=======
def trans(text, reply):
    """tran <language or language code> text to translate. Translation is Powered by Yandex https://translate.yandex.com"""
    inp = text.split(' ', 1)
    lang = inp[0].replace(':', '')
>>>>>>> 55092d27
    text = inp[1]
    if lang.title() in lang_dict.keys():
        lang = lang_dict[lang.title()]
    elif lang not in lang_dict.values() and lang not in lang_dir:
        return "Please specify a valid language, language code, to translate to. Use .langlist for more information on language codes and valid translation directions."
    url = api_url + "translate"
    params = {
        'key':api_key,
        'lang':lang,
        'text':text,
        'options':1
    }

    try:
        r = requests.get(url, params=params)
        r.raise_for_status()
    except HTTPError as e:
        reply(check_code(e.response.status_code))
        raise
    except Exception:
        reply("Unknown error occurred.")
        raise

    data = r.json()
    out = "Translation ({}): {}".format(data['lang'], data['text'][0])
    return out<|MERGE_RESOLUTION|>--- conflicted
+++ resolved
@@ -59,17 +59,10 @@
     return "Here is information on what I can translate as well as valid language codes. {}".format(paste)
 
 @hook.command("tran", "translate")
-<<<<<<< HEAD
-def trans(text):
+def trans(text, reply):
     """<language or language code> - text to translate. Translation is Powered by Yandex https://translate.yandex.com"""
-    inp = text.split(' ',1)
-    lang = inp[0].replace(':','')
-=======
-def trans(text, reply):
-    """tran <language or language code> text to translate. Translation is Powered by Yandex https://translate.yandex.com"""
     inp = text.split(' ', 1)
     lang = inp[0].replace(':', '')
->>>>>>> 55092d27
     text = inp[1]
     if lang.title() in lang_dict.keys():
         lang = lang_dict[lang.title()]
