--- conflicted
+++ resolved
@@ -1,13 +1,6 @@
 # CloudBot
 
 CloudBot is a simple, fast, extendable open-source Python IRC Bot!
-<<<<<<< HEAD
-## Getting CloudBot
-
-There are currently two different branches of this repository, each with a different level of stability:
- - **master (current branch)**: This branch contains stable, tested code. This is the branch you should be using if you just want to run your own CloudBot!
- - **python3.4 ([click to switch](https://github.com/CloudBotIRC/CloudBot/tree/python3.4))**: This branch is where where test and develop new features. If you would like to help develop CloudBot, you can use this branch.
-=======
 
 ## Getting CloudBot
 
@@ -16,7 +9,6 @@
  - **python3.4**: This branch is where where test and develop new features. If you would like to help develop CloudBot, you can use this branch.
  
 New releases will be pushed from **python3.4** to **master** whenever we have a stable version to release.
->>>>>>> 3b95c236
 
 ## Installing CloudBot
 
